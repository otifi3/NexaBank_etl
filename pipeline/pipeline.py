from dotenv import load_dotenv
import os
from pipeline.extractors.csv_extractor import CSVExtractor
from pipeline.extractors.txt_extractor import TXTExtractor
from pipeline.extractors.json_extractor import JSONExtractor

from pipeline.transformers.credit_transformers import CreditTransformers
from pipeline.transformers.customer_transformers import CustomerTransformers
from pipeline.transformers.Loans_transformers import LoanTransformers
from pipeline.transformers.support_transformers import SupportTransformers
from pipeline.transformers.money_transfers_transformers import MoneyTransformers
from pipeline.loaders.parquet_loader import ParquetLoader 
from pipeline.loaders.hdfs_loader import HDFSLoader 

from pipeline.validators.schema_validator import SchemaValidator
from pipeline.notifier.email_notifier import EmailNotifier 
from pipeline.loaders.hdfs_loader import HDFSLoader 
from pipeline.logger.logger import Logger 


class Pipeline:
    def __init__(self, logger: Logger):
        load_dotenv()  # Load environment variables from .env
        self.user = os.getenv("EMAIL_USER")
        self.password = os.getenv("EMAIL_PASSWORD")
        self.smtp_server = 'smtp.gmail.com'
        self.smtp_port = 587

        # Assign the logger
        self.logger = logger

        # Initialize extractors
        self.extractors = {
            "csv": CSVExtractor(logger),
            "txt": TXTExtractor(logger),
            "json": JSONExtractor(logger)
        }

        # Initialize transformers
        self.transformers = {
            "credit_cards_billing": CreditTransformers(logger),
            "customer_profiles": CustomerTransformers(logger),
            "support_tickets": SupportTransformers(logger),
            "loans": LoanTransformers(logger, './pipeline/support/english_words.txt'),
            "transactions": MoneyTransformers(logger)
        }

        # Initialize the schema validator and email notifier
        self.validator = SchemaValidator(logger, './pipeline/support/schemas.json')  
        self.notifier = EmailNotifier(self.smtp_server, self.smtp_port, self.user, self.password) 
        self.parquet_loader = ParquetLoader(logger, './tmp')
        self.hdfs_loader = HDFSLoader(logger) 

    def run(self, file):
        """
        Process the file using the appropriate extractor, transformer, validator, and loader.
        """
        

        # Extract file extension
        file_extension = file.split('.')[-1].lower()

        # Extract file type from the file name (without extension)
        file_type = file.split('/')[-1].rsplit('_', 1)[0]

        # start processing
        self.logger.log('info', f"Processing file: {file_type}")

        try:
            # Dynamically select the correct extractor based on the file extension
            extractor = self.extractors.get(file_extension)
            if not extractor:
                self.logger.log('error', f"Unsupported file type: {file_extension}")
                raise ValueError(f"Unsupported file type: {file_extension}")
            if file_extension == 'txt':
                # For TXT files, specify the delimiter
                df = extractor.extract(file, '|')
            else:
                df = extractor.extract(file)

            self.logger.log('info', f'Extracted {file_type}: \n columns => {list(df.columns)} \n rows => {df.shape[0]}')       

            # Validate the DataFrame
            self.validator.validate(df, file_type)
            
            # Dynamically select the correct transformer based on file type
            transformer = self.transformers.get(file_type)
            if transformer:
                df = transformer.transform(df)
                self.logger.log('info', f"Transformed {file_type}: \n columns => {list(df.columns)} \n rows => {df.shape[0]}")
            else:
                self.logger.log('error', f"Unsupported file type for transformation: {file_type}")
                raise ValueError(f"Unsupported file type for transformation: {file_type}")
            
            self.parquet_loader.load(df, f'{file.split("/")[-1].split(".")[0]}')
<<<<<<< HEAD
            # self.hdfs_loader.load(df, f'/staging/{file.split("/")[-1].split(".")[0]}')
            self.logger.log('info', f"Pipeline completed successfully for file: {file_type} \n {'='*250}")
=======
            # self.hdfs_loader.load(df, f'/staging/{file_type}')
>>>>>>> 367a0217

        except:
            self.notifier.notify(os.getenv('TO_EMAIL_1'))
            <|MERGE_RESOLUTION|>--- conflicted
+++ resolved
@@ -93,12 +93,7 @@
                 raise ValueError(f"Unsupported file type for transformation: {file_type}")
             
             self.parquet_loader.load(df, f'{file.split("/")[-1].split(".")[0]}')
-<<<<<<< HEAD
             # self.hdfs_loader.load(df, f'/staging/{file.split("/")[-1].split(".")[0]}')
-            self.logger.log('info', f"Pipeline completed successfully for file: {file_type} \n {'='*250}")
-=======
-            # self.hdfs_loader.load(df, f'/staging/{file_type}')
->>>>>>> 367a0217
 
         except:
             self.notifier.notify(os.getenv('TO_EMAIL_1'))
